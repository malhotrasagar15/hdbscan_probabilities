--- conflicted
+++ resolved
@@ -47,11 +47,7 @@
 
 configuration = {
     'name': 'hdbscan',
-<<<<<<< HEAD
     'version': '0.8.13',
-=======
-    'version': '0.8.13rc1',
->>>>>>> 528238e8
     'description': 'Clustering based on density with variable density clusters',
     'long_description': readme(),
     'classifiers': [
