--- conflicted
+++ resolved
@@ -275,14 +275,9 @@
             n = self.parent[n]
         # label up to the root
         while self.parent[p] != n:
-<<<<<<< HEAD
-            self.parent[p] = n
-            p = self.parent[p]
-=======
             next_p = self.parent[p]
             self.parent[p] = n
             p = next_p
->>>>>>> 280ad7a8
         return n
 
 cpdef np.ndarray[np.double_t, ndim=2] label(np.ndarray[np.double_t, ndim=2] L):
